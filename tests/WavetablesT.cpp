--- conflicted
+++ resolved
@@ -43,7 +43,10 @@
         REQUIRE((f >= range.minFrequency || index == 0));
         REQUIRE((f <= range.maxFrequency || index == sfz::MipmapRange::N - 1));
     }
-<<<<<<< HEAD
+
+    // check ranges to be decently adjusted to the MIDI frequency range
+    REQUIRE(min_index == 0);
+    REQUIRE(max_index == sfz::MipmapRange::N - 1);
 }
 
 TEST_CASE("[Wavetables] Wavetable sound files: Surge")
@@ -75,10 +78,4 @@
 
     REQUIRE(reader.open("tests/TestFiles/snare.wav"));
     REQUIRE(!reader.extractWavetableInfo(wt));
-=======
-
-    // check ranges to be decently adjusted to the MIDI frequency range
-    REQUIRE(min_index == 0);
-    REQUIRE(max_index == sfz::MipmapRange::N - 1);
->>>>>>> 720ecf9b
 }