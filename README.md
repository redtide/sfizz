# sfizz

<<<<<<< HEAD
## Building

[![Travis Build Status]](https://travis-ci.com/sfztools/sfizz)

Sfizz depends on the [sndfile] library.
The [JACK] client that you will probably build depends on the `jack` library.
To build `sfizz` you need to install both as shared libraries on the system.
=======
[![Travis Build Status](https://img.shields.io/travis/com/sfztools/sfizz.svg?label=Linux&style=popout&logo=travis)](https://travis-ci.com/sfztools/sfizz)

## Building

Most people will probably want the LV2 plugin with `libsndfile` built-in statically.
You can directly build it this way through Docker:
```
wget https://raw.githubusercontent.com/sfztools/sfizz/develop/scripts/Dockerfile
wget https://raw.githubusercontent.com/sfztools/sfizz/develop/scripts/x64-linux-hidden.cmake
docker build -t sfizz .
docker cp $(docker create sfizz:latest):/tmp/sfizz/build/sfizz.lv2 .
```
Note that the statically linked LV2 plugin is to be distributed under the LGPL license, as per the terms of the `libsndfile` library.

### More generic builds and development

`sfizz` depends mainly on the `libsndfile` library.
To build the other `sfizz` targets you need to install both `libsndfile` and `JACK` as shared libraries on the system.
>>>>>>> b6130ccf
In Debian-based distributions, this translates into

```bash
sudo apt install libjack-jackd2-dev libsndfile1-dev
```
The benchmarks depend on the `benchmark` library (https://github.com/google/benchmark).
If you wish to build the benchmarks you should either build it from source and install the static library, or use the library from your distribution---Ubuntu proposes a `libbenchmark-dev` package that does this.

The process is as follows:
1. Clone the repository with all the submodules
2. Create a build directory for CMake and `cd` into it
<<<<<<< HEAD
3. Build
=======
3. Build as release
>>>>>>> b6130ccf
4. Enjoy :)

In the shell world, this means

```bash
git clone --recursive https://github.com/sfztools/sfizz.git
git checkout develop
cd sfizz
mkdir build && cd build
cmake -DCMAKE_BUILD_TYPE=Release ..
make
sudo make install
```

<<<<<<< HEAD
Current configuration switches for CMake are:

```
ENABLE_LTO       Enable Link Time Optimization [default: ON]
SFIZZ_JACK       Enable JACK stand-alone build [default: ON]
SFIZZ_LV2        Enable LV2 plug-in build      [default: ON]
SFIZZ_BENCHMARKS Enable benchmarks build       [default: OFF]
SFIZZ_TESTS      Enable tests build            [default: OFF]
SFIZZ_SHARED     Enable shared library build   [default: ON]
```

For details about building under macOS, see [here].

You can then find the JACK client in `clients/sfizz_jack`.
Just specify an `.sfz` file as a parameter and you are good to go.
The client will forcefully connect to the system output,
and open an event input in JACK for you to connect a midi capable software
or hardware (e.g. `jack-keyboard`).
If no Jack server is already started it will start one with basic options.
=======
By default this builds and installs:
- The shared library version of sfizz with both C and C++ interfaces
- The JACK client

The JACK client client will forcefully connect to the system output, and open an event input in Jack for you to connect a midi capable software or hardware (e.g. `jack-keyboard`).

Note that you can disable all targets but the LV2 plugin using
```sh
cmake -DCMAKE_BUILD_TYPE=Release -DSFIZZ_JACK=OFF -DSFIZZ_SHARED=OFF ..
```
and process as before.
In this case, the LV2 plugin will load `libsndfile` dynamically from your system.
>>>>>>> b6130ccf

## Possible pitfalls and alternatives

If you already cloned the repository without the `--recursive` option,
update the submodules manually with

```bash
git submodule update --init --recursive
```

<<<<<<< HEAD
You can build with `clang`, although in that case the CMakeFile
defaults to using `libc++` instead of `libstdc++`.

[Travis Build Status]: https://img.shields.io/travis/com/sfztools/sfizz.svg?label=Linux-macOS&style=popout&logo=travis
[JACK]:    https://jackaudio.org/
[sndfile]: http://mega-nerd.com/libsndfile/
[here]:    https://sfztools.github.io/sfizz/macos
=======
You can build with `clang`, although in that case the CMakeFile defaults to using `libc++` instead of `libstdc++`.

### Building with MSVC on windows

The simplest is to use `vcpkg` as a package manager, which will give you access to `libsndfile`.
```powershell
git clone https://github.com/Microsoft/vcpkg.git
cd vcpkg
.\bootstrap-vcpkg.bat
.\vcpkg integrate install
.\vcpkg integrate powershell
```

Assuming you want to build for x64, install the relevant packages as follows
```powershell
.\vcpkg.exe install libsndfile:x64-windows-static benchmark:x64-windows-static
```

In the sfizz source directory, you can then build with CMake as usual, although you should clone the windows branch:
```powershell
git clone --recursive https://github.com/sfztools/sfizz.git
cd sfizz
mkdir build
cd build
cmake .. -DSFIZZ_JACK=OFF "-DCMAKE_TOOLCHAIN_FILE=C:\Users\Paul\source\vcpkg\scripts\buildsystems\vcpkg.cmake" -DVCPKG_TARGET_TRIPLET=x64-windows-static
cmake --build . -j 16 --config Release
```

This builds the lv2 plugin in `build\lv2\Release` and the Turtle files in `build\sfizz.lv2`, but the installation procedure is not entirely automatic yet.
In particular, having the required DLLs along with `sfizz.dll` is actually not helpful because the system cannot find dlls from another dll's root directory.
You thus need to add all of `FLAC.dll`, `libsndfile-1.dll`, `vorbis.dll`, `ogg.dll`, `vorbisenc.dll` in some directory in your `PATH` variable, and manually add `sfizz.dll` to the `sfizz.lv2` directory, and the the `sfizz.lv2` directory to `%APPDATA%\Roaming\LV2`.
Ardour should then find the plugin correctly and load it without issues.

### Building the LV2 plugin with static linkage to `libsndfile` on Linux

This uses Docker and `vcpkg` on Linux.
Install a Docker version and use the `Dockerfile` located in `scripts/`.
The `scripts/` directory also contains a `docker_lv2_release.sh` file that automates downloading the current `develop` branch and building an LV2 release plugin.
Note that the statically linked LV2 plugin is to be distributed under the LGPL license, as per the terms of the `libsndfile` library.

## License and contribution information

Contributors to `sfizz` include:
- Paul Ferrand (2019-) (maintainer)
- Andrea Zanellato (2019-) (devops, documentation and distribution)
- Jean-Pierre Cimalando (2020-)
- Michael Willis (2020-)
- Alexander Mitchell (2020-)

The sfizz library makes primary use of:
- [libsndfile](https://github.com/erikd/libsndfile/) (licensed under the GNU Lesser General Public License v2.1)
- [Abseil](https://github.com/abseil/abseil-cpp) (licensed under the Apache License 2.0)
- [atomic_queue](https://github.com/max0x7ba/atomic_queue) by Maxim Egorushkin (licensed under the MIT license)
- [filesystem](https://github.com/gulrak/filesystem) by Steffen Schümann (licensed under the BSD 3-Clause license)
- [hiir](http://ldesoras.free.fr/prod.html#src_hiir) by Laurent de Soras (licensed under the Do What The Fuck You Want To Public License v2 license)

The sfizz library also uses in some subprojects:
- [Catch2](https://github.com/catchorg/Catch2)  (licensed under the Boost Software License 1.0)
- [benchmark](https://github.com/google/benchmark) (licensed under the Apache License 2.0)
- [LV2](https://lv2plug.in/) (licensed under the ISC license)
- [JACK](https://github.com/jackaudio/jack2) (licensed under the GNU Lesser General Public License v2.1)
- `neon_mathfun.h` and `sse_mathfun.h` by Julien Pommier (licensed under the zlib license)
>>>>>>> b6130ccf
<|MERGE_RESOLUTION|>--- conflicted
+++ resolved
@@ -1,14 +1,5 @@
 # sfizz
 
-<<<<<<< HEAD
-## Building
-
-[![Travis Build Status]](https://travis-ci.com/sfztools/sfizz)
-
-Sfizz depends on the [sndfile] library.
-The [JACK] client that you will probably build depends on the `jack` library.
-To build `sfizz` you need to install both as shared libraries on the system.
-=======
 [![Travis Build Status](https://img.shields.io/travis/com/sfztools/sfizz.svg?label=Linux&style=popout&logo=travis)](https://travis-ci.com/sfztools/sfizz)
 
 ## Building
@@ -27,7 +18,6 @@
 
 `sfizz` depends mainly on the `libsndfile` library.
 To build the other `sfizz` targets you need to install both `libsndfile` and `JACK` as shared libraries on the system.
->>>>>>> b6130ccf
 In Debian-based distributions, this translates into
 
 ```bash
@@ -39,11 +29,7 @@
 The process is as follows:
 1. Clone the repository with all the submodules
 2. Create a build directory for CMake and `cd` into it
-<<<<<<< HEAD
-3. Build
-=======
 3. Build as release
->>>>>>> b6130ccf
 4. Enjoy :)
 
 In the shell world, this means
@@ -58,27 +44,6 @@
 sudo make install
 ```
 
-<<<<<<< HEAD
-Current configuration switches for CMake are:
-
-```
-ENABLE_LTO       Enable Link Time Optimization [default: ON]
-SFIZZ_JACK       Enable JACK stand-alone build [default: ON]
-SFIZZ_LV2        Enable LV2 plug-in build      [default: ON]
-SFIZZ_BENCHMARKS Enable benchmarks build       [default: OFF]
-SFIZZ_TESTS      Enable tests build            [default: OFF]
-SFIZZ_SHARED     Enable shared library build   [default: ON]
-```
-
-For details about building under macOS, see [here].
-
-You can then find the JACK client in `clients/sfizz_jack`.
-Just specify an `.sfz` file as a parameter and you are good to go.
-The client will forcefully connect to the system output,
-and open an event input in JACK for you to connect a midi capable software
-or hardware (e.g. `jack-keyboard`).
-If no Jack server is already started it will start one with basic options.
-=======
 By default this builds and installs:
 - The shared library version of sfizz with both C and C++ interfaces
 - The JACK client
@@ -91,7 +56,6 @@
 ```
 and process as before.
 In this case, the LV2 plugin will load `libsndfile` dynamically from your system.
->>>>>>> b6130ccf
 
 ## Possible pitfalls and alternatives
 
@@ -102,15 +66,6 @@
 git submodule update --init --recursive
 ```
 
-<<<<<<< HEAD
-You can build with `clang`, although in that case the CMakeFile
-defaults to using `libc++` instead of `libstdc++`.
-
-[Travis Build Status]: https://img.shields.io/travis/com/sfztools/sfizz.svg?label=Linux-macOS&style=popout&logo=travis
-[JACK]:    https://jackaudio.org/
-[sndfile]: http://mega-nerd.com/libsndfile/
-[here]:    https://sfztools.github.io/sfizz/macos
-=======
 You can build with `clang`, although in that case the CMakeFile defaults to using `libc++` instead of `libstdc++`.
 
 ### Building with MSVC on windows
@@ -172,5 +127,4 @@
 - [benchmark](https://github.com/google/benchmark) (licensed under the Apache License 2.0)
 - [LV2](https://lv2plug.in/) (licensed under the ISC license)
 - [JACK](https://github.com/jackaudio/jack2) (licensed under the GNU Lesser General Public License v2.1)
-- `neon_mathfun.h` and `sse_mathfun.h` by Julien Pommier (licensed under the zlib license)
->>>>>>> b6130ccf
+- `neon_mathfun.h` and `sse_mathfun.h` by Julien Pommier (licensed under the zlib license)