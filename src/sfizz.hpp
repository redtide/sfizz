--- conflicted
+++ resolved
@@ -296,8 +296,6 @@
      */
     void allSoundOff() noexcept;
 
-<<<<<<< HEAD
-=======
     /**
      * @brief Add external definitions prior to loading;
      * Note that these do not get reset by loading or resetting the synth.
@@ -307,12 +305,13 @@
      * @param value
      */
     void addExternalDefinition(const std::string& id, const std::string& value);
+
     /**
      * @brief Clears external definitions for the next file loading.
      *
      */
     void clearExternalDefinitions();
->>>>>>> cd7dd1d7
+
 private:
     std::unique_ptr<sfz::Synth> synth;
 };
